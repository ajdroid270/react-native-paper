--- conflicted
+++ resolved
@@ -267,7 +267,7 @@
             ios: false,
             default: true,
           }),
-        }).start(hidePlaceholder);
+        }).start();
       } else {
         // hide error
         {
@@ -290,12 +290,17 @@
       // When focused, the label moves up, so we can show a placeholder
       if (focused || !rest.label) {
         // show placeholder
-        if (timer.current) clearTimeout(timer.current);
+        if (timer.current) {
+          clearTimeout(timer.current);
+        }
 
         // Set the placeholder in a delay to offset the label animation
         // If we show it immediately, they'll overlap and look ugly
         timer.current = setTimeout(() => setPlaceholder(rest.placeholder), 50);
-      } else hidePlaceholder();
+      } else {
+        // hidePlaceholder
+        setPlaceholder('');
+      }
     }, [focused, rest.label, rest.placeholder]);
 
     React.useEffect(() => {
@@ -330,28 +335,11 @@
       }
     }, [focused, value, labeled, scale]);
 
-<<<<<<< HEAD
     React.useEffect(() => {
       return () => {
         if (timer.current) clearTimeout(timer.current);
       };
     }, []);
-=======
-  private showError = () => {
-    const { scale } = this.props.theme.animation;
-    Animated.timing(this.state.error, {
-      toValue: 1,
-      duration: FOCUS_ANIMATION_DURATION * scale,
-      // To prevent this - https://github.com/callstack/react-native-paper/issues/941
-      useNativeDriver: Platform.select({
-        ios: false,
-        default: true,
-      }),
-    }).start();
-  };
->>>>>>> 29354ee0
-
-    const hidePlaceholder = () => setPlaceholder('');
 
     const onLeftAffixLayoutChange = (event: LayoutChangeEvent) => {
       setLeftLayout({
@@ -374,18 +362,11 @@
 
       setFocused(true);
 
-<<<<<<< HEAD
       rest.onFocus?.(args);
     };
-=======
-  private handleBlur = (args: Object) => {
-    if (!this.props.editable) {
-      return;
-    }
->>>>>>> 29354ee0
 
     const handleBlur = (args: Object) => {
-      if (disabled || !editable) {
+      if (!editable) {
         return;
       }
 
